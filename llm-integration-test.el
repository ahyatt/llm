;;; llm-intgration-test.el --- Integration tests for the llm module -*- lexical-binding: t; package-lint-main-file: "llm.el"; -*-

;; Copyright (c) 2024  Free Software Foundation, Inc.

;; Author: Andrew Hyatt <ahyatt@gmail.com>
;; SPDX-License-Identifier: GPL-3.0-or-later
;;
;; This program is free software; you can redistribute it and/or
;; modify it under the terms of the GNU General Public License as
;; published by the Free Software Foundation; either version 3 of the
;; License, or (at your option) any later version.
;;
;; This program is distributed in the hope that it will be useful, but
;; WITHOUT ANY WARRANTY; without even the implied warranty of
;; MERCHANTABILITY or FITNESS FOR A PARTICULAR PURPOSE.  See the GNU
;; General Public License for more details.
;;
;; You should have received a copy of the GNU General Public License
;; along with GNU Emacs.  If not, see <http://www.gnu.org/licenses/>.

;;; Commentary:
;; This tests the `llm' module by running against real backends. It is designed
;; to be as fast and accurate as possible, but since LLMs are not deterministic,
;; some flakiness may happen.
;;
;; These tests will test multiple models, according to the environment variables
;; set:
;;
;; - OPENAI_KEY: An OpenAI API key.
;; - ANTHROPIC_KEY: An Anthropic API key, for Claude.
;; - GEMINI_KEY: A Gemini API key.
;; - VERTEX_PROJECT: A Google Cloud Vertex project.
;; - OLLAMA_CHAT_MODELS: A list of Ollama models to test.
;; - AZURE_URL: The URL of the Azure API.
;; - AZURE_KEY: The key for the Azure API.
;; - AZURE_CHAT_MODEL: The name of the chat model to test.
;; - AZURE_EMBEDDING_MODEL: The name of the embedding model to test.
;; - AZURE_SLEEP: The number of seconds to sleep between tests, to avoid rate
;;   limiting.
;;
;; If any of these are set (except for Azure, which needs multiple), the
;; corresponding provider will be tested.


;;; Code:

(require 'llm)
(require 'ert)
(require 'seq)

(defconst llm-integration-test-chat-prompt
  "What is the capital of France?  Give me only one word, in English, with no punctuation."
  "A chat prompt to use for testing.")

(defconst llm-integration-test-chat-answer
  "Paris"
  "The correct answer to the chat prompt.")

(defun llm-integration-test-fc-prompt ()
  "Return a function call prompt for testing."
  (llm-make-chat-prompt
   "What is the capital of France?"
   :functions
   (list (make-llm-function-call
          :function (lambda (f) f)
          :name "capital_of_country"
          :description "Get the capital of a country."
          :args (list (make-llm-function-arg
                       :name "country"
                       :description "The country whose capital to look up."
                       :type 'string
                       :required t))))))

(defconst llm-integration-test-fc-answer
  '(("capital_of_country" . "France"))
  "The correct answer to the function call prompt.")

(defun llm-integration-test-fc-multiple-prompt ()
  (llm-make-chat-prompt
   "What is the capital of France, and also what is the capital of Italy?"
   :functions
   (list (make-llm-function-call
          :function (lambda (f) f)
          :name "capital_of_country"
          :description "Get the capital of a country."
          :args (list (make-llm-function-arg
                       :name "country"
                       :description "The country whose capital to look up."
                       :type 'string
                       :required t))))))

(defconst llm-integration-test-fc-multiple-answer
  '(("capital_of_country" . "France")
    ("capital_of_country" . "Italy"))
  "The correct answer to the function call prompt.")

(defun llm-integration-test-rate-limit (provider)
  (cond ((eq (type-of provider) 'llm-azure)
         ;; The free Azure tier has extremely restrictive rate limiting.
         (sleep-for (string-to-number (or (getenv "AZURE_SLEEP") "60"))))))

(defun llm-integration-test-providers ()
  "Return a list of providers to test."
  (let ((providers))
    (when (getenv "OPENAI_KEY")
      (require 'llm-openai)
      (push (make-llm-openai :key (getenv "OPENAI_KEY")) providers))
    (when (getenv "ANTHROPIC_KEY")
      (require 'llm-claude)
      (push (make-llm-claude :key (getenv "ANTHROPIC_KEY")) providers))
    (when (getenv "GEMINI_KEY")
      (require 'llm-gemini)
      (push (make-llm-gemini :key (getenv "GEMINI_KEY")) providers))
    (when (getenv "VERTEX_PROJECT")
      (require 'llm-vertex)
      (push (make-llm-vertex :project (getenv "VERTEX_PROJECT")) providers))
    (when (and (getenv "AZURE_URL") (getenv "AZURE_KEY"))
      (require 'llm-azure)
      ;; Because Azure requires setting up each model, we can't just use any
      ;; model it supports, but the model that the user running tests has set up.
      (push (make-llm-azure :key (getenv "AZURE_KEY") :url (getenv "AZURE_URL")
                            :chat-model (getenv "AZURE_CHAT_MODEL")
                            :embedding-model (getenv "AZURE_EMBEDDING_MODEL"))
            providers))
    (when (getenv "OLLAMA_CHAT_MODELS")
      (require 'llm-ollama)
      ;; This variable is a list of models to test.
      (dolist (model (split-string (getenv "OLLAMA_CHAT_MODELS") ", "))
        (push (make-llm-ollama :chat-model model) providers)))
    providers))

(defmacro llm-def-integration-test (name arglist &rest body)
  "Define an integration test."
  (declare (indent defun))
  `(ert-deftest ,name ()
     (let ((llm-warn-on-nonfree nil))
       (dolist (,(car arglist) (llm-integration-test-providers))
         (llm-integration-test-rate-limit provider)
         (ert-info ((format "Using provider %s" (llm-name provider)))
           ,@body)))))

(llm-def-integration-test llm-embedding (provider)
  (when (member 'embeddings (llm-capabilities provider))
    (let ((result (llm-embedding provider "Paris")))
      (should (vectorp result))
      (should (> (length result) 0)))))

(llm-def-integration-test llm-embedding-async (provider)
  (when (member 'embeddings (llm-capabilities provider))
    (let ((result nil)
          (buf (current-buffer))
          (llm-warn-on-nonfree nil))
      (llm-embedding-async
       provider
       "Paris"
       (lambda (response)
         (should (eq (current-buffer) buf))
         (setq result response))
       (lambda (error)
         (error "Error: %s" error)))
      (while (null result)
        (sleep-for 0.1))
      (should (vectorp result))
      (should (> (length result) 0)))))

(llm-def-integration-test llm-batch-embeddings (provider)
  (when (member 'embeddings-batch (llm-capabilities provider))
    (let ((result (llm-batch-embeddings provider '("Paris" "France"))))
      (should (listp result))
      (should (= (length result) 2))
      (should (vectorp (aref result 0)))
      (should (vectorp (aref result 1))))))

(llm-def-integration-test llm-batch-embedding-async (provider)
  (when (member 'embeddings-batch (llm-capabilities provider))
    (let ((result nil)
          (buf (current-buffer))
          (llm-warn-on-nonfree nil))
      (llm-batch-embeddings-async
       provider
       '("Paris" "France")
       (lambda (response)
         (should (eq (current-buffer) buf))
         (setq result response))
       (lambda (error)
         (error "Error: %s" error)))
      (while (null result)
        (sleep-for 0.1))
      (should (listp result))
      (should (= (length result) 2))
      (should (vectorp (aref result 0)))
      (should (vectorp (aref result 1))))))

(llm-def-integration-test llm-chat (provider)
  (should (equal
           (string-trim (llm-chat
                         provider
                         (llm-make-chat-prompt llm-integration-test-chat-prompt)))
           llm-integration-test-chat-answer)))

(llm-def-integration-test llm-chat-async (provider)
  (let ((result nil)
        (buf (current-buffer))
        (llm-warn-on-nonfree nil)
        (err-result nil))
    (llm-chat-async
     provider
     (llm-make-chat-prompt llm-integration-test-chat-prompt)
     (lambda (response)
       (should (eq (current-buffer) buf))
       (setq result response))
     (lambda (_ err)
       (setq err-result err)))
    (while (not (or result err-result))
      (sleep-for 0.1))
<<<<<<< HEAD
    (should (equal (string-trim result) llm-integration-test-chat-answer))))
=======
    (if err-result
        (error err-result))
    (should (equal result llm-integration-test-chat-answer))))
>>>>>>> 70a93c6c

(llm-def-integration-test llm-chat-streaming (provider)
  (when (member 'streaming (llm-capabilities provider))
    (let ((streamed-result "")
          (returned-result nil)
          (llm-warn-on-nonfree nil)
          (buf (current-buffer))
          (start-time (current-time))
          (err-result nil))
      (llm-chat-streaming
       provider
       (llm-make-chat-prompt llm-integration-test-chat-prompt)
       (lambda (partial-response)
         (should (eq (current-buffer) buf))
         (setq streamed-result (concat streamed-result partial-response)))
       (lambda (response)
         (should (eq (current-buffer) buf))
         (setq returned-result response))
       (lambda (_ err)
         (setq err-result err)))
      (while (and (null returned-result)
                  (null err-result)
                  (time-less-p (time-subtract (current-time) start-time) 10))
        (sleep-for 0.1))
<<<<<<< HEAD
      (should (equal (string-trim returned-result) llm-integration-test-chat-answer))
      (should (equal (string-trim streamed-result) llm-integration-test-chat-answer)))))
=======
      (if err-result (error err-result))
      (should (equal returned-result llm-integration-test-chat-answer))
      (should (equal streamed-result llm-integration-test-chat-answer)))))
>>>>>>> 70a93c6c

(llm-def-integration-test llm-function-call (provider)
  (when (member 'function-calls (llm-capabilities provider))
    (let ((prompt (llm-integration-test-fc-prompt)))
      (should (equal
               (llm-chat provider prompt)
               llm-integration-test-fc-answer))
      ;; Test that we can send the function back to the provider without error.
      (llm-chat provider prompt))))

(llm-def-integration-test llm-function-call-multiple (provider)
  (when (member 'function-calls (llm-capabilities provider))
    (let ((prompt (llm-integration-test-fc-multiple-prompt)))
      ;; Sending back multiple answers often doesn't happen, so we can't reliably
      ;; check for this yet.
      (llm-chat provider prompt)
      ;; Test that we can send the function back to the provider without error.
      (llm-chat provider prompt))))

(llm-def-integration-test llm-count-tokens (provider)
  (let ((result (llm-count-tokens provider "What is the capital of France?")))
    (should (integerp result))
    (should (> result 0))))

(provide 'llm-integration-test)<|MERGE_RESOLUTION|>--- conflicted
+++ resolved
@@ -213,13 +213,8 @@
        (setq err-result err)))
     (while (not (or result err-result))
       (sleep-for 0.1))
-<<<<<<< HEAD
+    (if err-result (error err-result))
     (should (equal (string-trim result) llm-integration-test-chat-answer))))
-=======
-    (if err-result
-        (error err-result))
-    (should (equal result llm-integration-test-chat-answer))))
->>>>>>> 70a93c6c
 
 (llm-def-integration-test llm-chat-streaming (provider)
   (when (member 'streaming (llm-capabilities provider))
@@ -244,14 +239,9 @@
                   (null err-result)
                   (time-less-p (time-subtract (current-time) start-time) 10))
         (sleep-for 0.1))
-<<<<<<< HEAD
+      (if err-result (error err-result))
       (should (equal (string-trim returned-result) llm-integration-test-chat-answer))
       (should (equal (string-trim streamed-result) llm-integration-test-chat-answer)))))
-=======
-      (if err-result (error err-result))
-      (should (equal returned-result llm-integration-test-chat-answer))
-      (should (equal streamed-result llm-integration-test-chat-answer)))))
->>>>>>> 70a93c6c
 
 (llm-def-integration-test llm-function-call (provider)
   (when (member 'function-calls (llm-capabilities provider))

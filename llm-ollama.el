--- conflicted
+++ resolved
@@ -233,8 +233,6 @@
         (plz-media-type:application/x-ndjson
          :handler (let ((in-reasoning))
                     (lambda (data)
-<<<<<<< HEAD
-                      (message "data: %S" data)
                       (let* ((message (assoc-default 'message data))
                              (text (assoc-default 'content message))
                              (tool-call (assoc-default 'tool_calls message))
@@ -263,27 +261,6 @@
                           :name (assoc-default 'name f-alist)
                           :args (assoc-default 'arguments f-alist))))
           data))
-=======
-                      (when-let ((response (assoc-default
-                                            'content
-                                            (assoc-default 'message data))))
-                        ;; The response from ollama should just have the tag and
-                        ;; nothing more.
-                        (cond
-                         ((string-match (rx
-                                         (seq "<"
-                                              (eval `(or ,@llm-ollama-reasoning-tags))
-                                              ">")) response)
-                          (setq in-reasoning t))
-                         ((string-match (rx
-                                         (seq "</"
-                                              (eval `(or ,@llm-ollama-reasoning-tags))
-                                              ">")) response)
-                          (setq in-reasoning nil))
-                         (t (funcall receiver (list (if in-reasoning
-                                                        :reasoning
-                                                      :text) response))))))))))
->>>>>>> 0b361e8b
 
 (cl-defmethod llm-name ((provider llm-ollama))
   (or (llm-ollama-chat-model provider)

--- conflicted
+++ resolved
@@ -193,22 +193,13 @@
                                              (llm-ollama-embedding-model provider))))
                        (and embedding-model
                             (member 'embedding (llm-model-capabilities embedding-model)))))
-<<<<<<< HEAD
-            '(embeddings))
+            '(embeddings embeddings-batch))
           (when-let ((chat-model (llm-models-match
                                   (llm-ollama-chat-model provider)))
 		     (capabilities (llm-model-capabilities chat-model)))
 	    (append
 	     (when (member 'tool-use capabilities) '(function-calls))
 	     (seq-intersection capabilities '(image-input))))))
-=======
-            '(embeddings embeddings-batch))
-          (when (let ((chat-model (llm-models-match
-                                   (llm-ollama-chat-model provider))))
-                  (and chat-model
-                       (member 'tool-use (llm-model-capabilities chat-model))))
-            '(function-calls))))
->>>>>>> 14dbbde5
 
 (provide 'llm-ollama)
 

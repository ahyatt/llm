* Version 0.17.2
- Fix compiled functions not being evaluated in =llm-prompt=.
- Use Ollama's new =embed= API instead of the obsolete one.
<<<<<<< HEAD
- Fix Claude function calling bug, and give more options so client can handle LLM conversational differences.
=======
- Fix issue in Open AI streaming function calling.
- Update Open AI and Claude default chat models to the later models.
>>>>>>> 291c56d0
* Version 0.17.1
- Support Ollama function calling, for models which support it.
- Make sure every model, even unknown models, return some value for ~llm-chat-token-limit~.
- Add token count for llama3.1 model.
- Make =llm-capabilities= work model-by-model for embeddings and functions
* Version 0.17.0
- Introduced =llm-prompt= for prompt management and creation from generators.
- Removed Gemini and Vertex token counting, because =llm-prompt= uses token
  counting often and it's best to have a quick estimate than a more expensive
  more accurate count.
* Version 0.16.2
- Fix Open AI's gpt4-o context length, which is lower for most paying users than the max.
* Version 0.16.1
- Add support for HTTP / HTTPS proxies.
* Version 0.16.0
- Add "non-standard params" to set per-provider options.
- Add default parameters for chat providers.
* Version 0.15.0
- Move to =plz= backend, which uses =curl=.  This helps move this package to a
  stronger foundation backed by parsing to spec.  Thanks to Roman Scherer for
  contributing the =plz= extensions that enable this, which are currently bundled
  in this package but will eventually become their own separate package.
- Add model context information for Open AI's GPT 4-o.
- Add model context information for Gemini's 1.5 models.
* Version 0.14.2
- Fix mangled copyright line (needed to get ELPA version unstuck).
- Fix Vertex response handling bug.
* Version 0.14.1
- Fix various issues with the 0.14 release
* Version 0.14
- Introduce new way of creating prompts: llm-make-chat-prompt, deprecating the older ways.
- Improve Vertex error handling
* Version 0.13
- Add Claude's new support for function calling.
- Refactor of providers to centralize embedding and chat logic.
- Remove connection buffers after use.
- Fixes to provider more specific error messages for most providers.
* Verson 0.12.3
- Refactor of warn-non-nonfree methods.
- Add non-free warnings for Gemini and Claude.
* Version 0.12.2
- Send connection issues to error callbacks, and fix an error handling issue in Ollama.
- Fix issue where, in some cases, streaming does not work the first time attempted.
* Version 0.12.1
- Fix issue in =llm-ollama= with not using provider host for sync embeddings.
- Fix issue in =llm-openai= where were incompatible with some Open AI-compatible backends due to assumptions about inconsequential JSON details.
* Version 0.12.0
- Add provider =llm-claude=, for Anthropic's Claude.
* Version 0.11.0
- Introduce function calling, now available only in Open AI and Gemini.
- Introduce =llm-capabilities=, which returns a list of extra capabilities for each backend.
- Fix issue with logging when we weren't supposed to.
* Version 0.10.0
- Introduce llm logging (for help with developing against =llm=), set ~llm-log~ to non-nil to enable logging of all interactions with the =llm= package.
- Change the default interaction with ollama to one more suited for converesations (thanks to Thomas Allen).
* Version 0.9.1
- Default to the new "text-embedding-3-small" model for Open AI.  *Important*: Anyone who has stored embeddings should either regenerate embeddings (recommended) or hard-code the old embedding model ("text-embedding-ada-002").
- Fix response breaking when prompts run afoul of Gemini / Vertex's safety checks.
- Change Gemini streaming to be the correct URL.  This doesn't seem to have an effect on behavior.
* Version 0.9
- Add =llm-chat-token-limit= to find the token limit based on the model.
- Add request timeout customization.
* Version 0.8
- Allow users to change the Open AI URL, to allow for proxies and other services that re-use the API.
- Add =llm-name= and =llm-cancel-request= to the API.
- Standardize handling of how context, examples and history are folded into =llm-chat-prompt-interactions=.
* Version 0.7
- Upgrade Google Cloud Vertex to Gemini - previous models are no longer available.
- Added =gemini= provider, which is an alternate endpoint with alternate (and easier) authentication and setup compared to Cloud Vertex.
- Provide default for ~llm-chat-async~ to fall back to streaming if not defined for a provider.
* Version 0.6
- Add provider =llm-llamacpp=.
- Fix issue with Google Cloud Vertex not responding to messages with a system interaction.
- Fix use of ~(pos-eol)~ which is not compatible with Emacs 28.1.
* Version 0.5.2
- Fix incompatibility with older Emacs introduced in Version 0.5.1.
- Add support for Google Cloud Vertex model =text-bison= and variants.
- =llm-ollama= can now be configured with a scheme (http vs https).
* Version 0.5.1
- Implement token counting for Google Cloud Vertex via their API.
- Fix issue with Google Cloud Vertex erroring on multibyte strings.
- Fix issue with small bits of missing text in Open AI and Ollama streaming chat.
* Version 0.5
- Fixes for conversation context storage, requiring clients to handle ongoing conversations slightly differently.
- Fixes for proper sync request http error code handling.
- =llm-ollama= can now be configured with a different hostname.
- Callbacks now always attempts to be in the client's original buffer.
- Add provider =llm-gpt4all=.
* Version 0.4
- Add helper function ~llm-chat-streaming-to-point~.
- Add provider =llm-ollama=.
* Version 0.3
- Streaming support in the API, and for the Open AI and Vertex models.
- Properly encode and decode in utf-8 so double-width or other character sizes don't cause problems.
* Version 0.2.1
- Changes in how we make and listen to requests, in preparation for streaming functionality.
- Fix overzealous change hook creation when using async llm requests.
* Version 0.2
- Remove the dependency on non-GNU request library.<|MERGE_RESOLUTION|>--- conflicted
+++ resolved
@@ -1,13 +1,10 @@
 * Version 0.17.2
 - Fix compiled functions not being evaluated in =llm-prompt=.
 - Use Ollama's new =embed= API instead of the obsolete one.
-<<<<<<< HEAD
-- Fix Claude function calling bug, and give more options so client can handle LLM conversational differences.
-=======
+- Fix Claude function calling conversations
 - Fix issue in Open AI streaming function calling.
 - Update Open AI and Claude default chat models to the later models.
->>>>>>> 291c56d0
-* Version 0.17.1
+ Version 0.17.1
 - Support Ollama function calling, for models which support it.
 - Make sure every model, even unknown models, return some value for ~llm-chat-token-limit~.
 - Add token count for llama3.1 model.

--- conflicted
+++ resolved
@@ -1,10 +1,7 @@
 * Version 0.21.0
-<<<<<<< HEAD
 - Incompatible change to function calling, which is now tool use, affecting arguments and methods.
 - Support image understanding in Claude
-=======
 - Add ~llm-models-add~ as a convenience method to add a model to the known list.
->>>>>>> 8351ee98
 * Version 0.20.0
 - Add ability to output according to a JSON spec.
 - Add Gemini 2.0 Flash, Gemini 2.0 Flash Thinking, and Llama 3.3 and QwQ models.

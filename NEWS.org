--- conflicted
+++ resolved
@@ -1,10 +1,7 @@
 * Version 0.23.0
 - Add GitHub's GitHub Models
-<<<<<<< HEAD
-- Accept lists as nonstandard 
-=======
+- Accept lists as nonstandard
 - Add Deepseek R1 model.
->>>>>>> 1aafa600
 * Version 0.22.0
 - Change ~llm-tool-function~ to ~llm-tool~, change ~make-llm-tool-function~ to take any arguments.
 * Version 0.21.0

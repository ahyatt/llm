* Version 0.22.0
- Change ~llm-tool-function~ to ~llm-tool~, change ~make-llm-tool-function~ to take any arguments.
* Version 0.21.0
<<<<<<< HEAD
- Add GitHub's GitHub Models
=======
- Incompatible change to function calling, which is now tool use, affecting arguments and methods.
- Support image understanding in Claude
- Support streaming tool use in Claude
>>>>>>> 358bbaaf
- Add ~llm-models-add~ as a convenience method to add a model to the known list.
* Version 0.20.0
- Add ability to output according to a JSON spec.
- Add Gemini 2.0 Flash, Gemini 2.0 Flash Thinking, and Llama 3.3 and QwQ models.
* Version 0.19.1
- Fix Open AI context length sizes, which are mostly smaller than advertised.
* Version 0.19.0
- Add JSON mode, for most providers with the exception of Claude.
- Add ability for keys to be functions, thanks to Daniel Mendler.
* Version 0.18.1
- Fix extra argument in ~llm-batch-embeddings-async~.
* Version 0.18.0
- Add media handling, for images, videos, and audio.
- Add batch embeddings capability (currently for just Open AI and Ollama).
- Add Microsoft Azure's Open AI
- Remove testing and other development files from ELPA packaging.
- Remove vendored =plz-event-source= and =plz-media-type=, and add requirements.
- Update list of Ollama models for function calling.
- Centralize model list so things like Vertex and Open AI compatible libraries can have more accurate context lengths and capabilities.
- Update default Gemini chat model to Gemini 1.5 Pro.
- Update default Claude chat model to latest Sonnet version.
- Fix issue in some Open AI compatible providers with empty function call arguments
* Version 0.17.4
- Fix problem with Open AI's =llm-chat-token-limit=.
- Fix Open AI and Gemini's parallel function calling.
- Add variable =llm-prompt-default-max-tokens= to put a cap on number of tokens regardless of model size.
* Version 0.17.3
- More fixes with Claude and Ollama function calling conversation, thanks to Paul Nelson.
- Make =llm-chat-streaming-to-point= more efficient, just inserting new text, thanks to Paul Nelson.
- Don't output streaming information when =llm-debug= is true, since it tended to be overwhelming.
* Version 0.17.2
- Fix compiled functions not being evaluated in =llm-prompt=.
- Use Ollama's new =embed= API instead of the obsolete one.
- Fix Claude function calling conversations
- Fix issue in Open AI streaming function calling.
- Update Open AI and Claude default chat models to the later models.
* Version 0.17.1
- Support Ollama function calling, for models which support it.
- Make sure every model, even unknown models, return some value for ~llm-chat-token-limit~.
- Add token count for llama3.1 model.
- Make =llm-capabilities= work model-by-model for embeddings and functions
* Version 0.17.0
- Introduced =llm-prompt= for prompt management and creation from generators.
- Removed Gemini and Vertex token counting, because =llm-prompt= uses token
  counting often and it's best to have a quick estimate than a more expensive
  more accurate count.
* Version 0.16.2
- Fix Open AI's gpt4-o context length, which is lower for most paying users than the max.
* Version 0.16.1
- Add support for HTTP / HTTPS proxies.
* Version 0.16.0
- Add "non-standard params" to set per-provider options.
- Add default parameters for chat providers.
* Version 0.15.0
- Move to =plz= backend, which uses =curl=.  This helps move this package to a
  stronger foundation backed by parsing to spec.  Thanks to Roman Scherer for
  contributing the =plz= extensions that enable this, which are currently bundled
  in this package but will eventually become their own separate package.
- Add model context information for Open AI's GPT 4-o.
- Add model context information for Gemini's 1.5 models.
* Version 0.14.2
- Fix mangled copyright line (needed to get ELPA version unstuck).
- Fix Vertex response handling bug.
* Version 0.14.1
- Fix various issues with the 0.14 release
* Version 0.14
- Introduce new way of creating prompts: llm-make-chat-prompt, deprecating the older ways.
- Improve Vertex error handling
* Version 0.13
- Add Claude's new support for function calling.
- Refactor of providers to centralize embedding and chat logic.
- Remove connection buffers after use.
- Fixes to provider more specific error messages for most providers.
* Verson 0.12.3
- Refactor of warn-non-nonfree methods.
- Add non-free warnings for Gemini and Claude.
* Version 0.12.2
- Send connection issues to error callbacks, and fix an error handling issue in Ollama.
- Fix issue where, in some cases, streaming does not work the first time attempted.
* Version 0.12.1
- Fix issue in =llm-ollama= with not using provider host for sync embeddings.
- Fix issue in =llm-openai= where were incompatible with some Open AI-compatible backends due to assumptions about inconsequential JSON details.
* Version 0.12.0
- Add provider =llm-claude=, for Anthropic's Claude.
* Version 0.11.0
- Introduce function calling, now available only in Open AI and Gemini.
- Introduce =llm-capabilities=, which returns a list of extra capabilities for each backend.
- Fix issue with logging when we weren't supposed to.
* Version 0.10.0
- Introduce llm logging (for help with developing against =llm=), set ~llm-log~ to non-nil to enable logging of all interactions with the =llm= package.
- Change the default interaction with ollama to one more suited for converesations (thanks to Thomas Allen).
* Version 0.9.1
- Default to the new "text-embedding-3-small" model for Open AI.  *Important*: Anyone who has stored embeddings should either regenerate embeddings (recommended) or hard-code the old embedding model ("text-embedding-ada-002").
- Fix response breaking when prompts run afoul of Gemini / Vertex's safety checks.
- Change Gemini streaming to be the correct URL.  This doesn't seem to have an effect on behavior.
* Version 0.9
- Add =llm-chat-token-limit= to find the token limit based on the model.
- Add request timeout customization.
* Version 0.8
- Allow users to change the Open AI URL, to allow for proxies and other services that re-use the API.
- Add =llm-name= and =llm-cancel-request= to the API.
- Standardize handling of how context, examples and history are folded into =llm-chat-prompt-interactions=.
* Version 0.7
- Upgrade Google Cloud Vertex to Gemini - previous models are no longer available.
- Added =gemini= provider, which is an alternate endpoint with alternate (and easier) authentication and setup compared to Cloud Vertex.
- Provide default for ~llm-chat-async~ to fall back to streaming if not defined for a provider.
* Version 0.6
- Add provider =llm-llamacpp=.
- Fix issue with Google Cloud Vertex not responding to messages with a system interaction.
- Fix use of ~(pos-eol)~ which is not compatible with Emacs 28.1.
* Version 0.5.2
- Fix incompatibility with older Emacs introduced in Version 0.5.1.
- Add support for Google Cloud Vertex model =text-bison= and variants.
- =llm-ollama= can now be configured with a scheme (http vs https).
* Version 0.5.1
- Implement token counting for Google Cloud Vertex via their API.
- Fix issue with Google Cloud Vertex erroring on multibyte strings.
- Fix issue with small bits of missing text in Open AI and Ollama streaming chat.
* Version 0.5
- Fixes for conversation context storage, requiring clients to handle ongoing conversations slightly differently.
- Fixes for proper sync request http error code handling.
- =llm-ollama= can now be configured with a different hostname.
- Callbacks now always attempts to be in the client's original buffer.
- Add provider =llm-gpt4all=.
* Version 0.4
- Add helper function ~llm-chat-streaming-to-point~.
- Add provider =llm-ollama=.
* Version 0.3
- Streaming support in the API, and for the Open AI and Vertex models.
- Properly encode and decode in utf-8 so double-width or other character sizes don't cause problems.
* Version 0.2.1
- Changes in how we make and listen to requests, in preparation for streaming functionality.
- Fix overzealous change hook creation when using async llm requests.
* Version 0.2
- Remove the dependency on non-GNU request library.<|MERGE_RESOLUTION|>--- conflicted
+++ resolved
@@ -1,13 +1,11 @@
+* Version 0.23.0
+- - Add GitHub's GitHub Models
 * Version 0.22.0
 - Change ~llm-tool-function~ to ~llm-tool~, change ~make-llm-tool-function~ to take any arguments.
 * Version 0.21.0
-<<<<<<< HEAD
-- Add GitHub's GitHub Models
-=======
 - Incompatible change to function calling, which is now tool use, affecting arguments and methods.
 - Support image understanding in Claude
 - Support streaming tool use in Claude
->>>>>>> 358bbaaf
 - Add ~llm-models-add~ as a convenience method to add a model to the known list.
 * Version 0.20.0
 - Add ability to output according to a JSON spec.

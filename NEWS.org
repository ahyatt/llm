--- conflicted
+++ resolved
@@ -1,13 +1,9 @@
-<<<<<<< HEAD
 * Version 0.18.0
 - Remove testing and other development files from ELPA packaging.
 - Remove vendored =plz-event-source= and =plz-media-type=, and add requirements.
-=======
-* Version 0.17.5
 - Update list of Ollama models for function calling.
 - Centralize model list so things like Vertex and Open AI compatible libraries can have more accurate context lengths and capabilities.
 - Update default Gemini chat model to Gemini 1.5 Pro.
->>>>>>> c81b4494
 * Version 0.17.4
 - Fix problem with Open AI's =llm-chat-token-limit=.
 - Fix Open AI and Gemini's parallel function calling.

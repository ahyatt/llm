* Version 0.24.3
<<<<<<< HEAD
- Add =llm-ollama-authed= provider, which is like Ollama but takes a key.
=======
- Set Gemini 2.5 Pro to be the default Gemini model
>>>>>>> c98d8dae
* Version 0.24.2
- Fix issue with some Open AI compatible providers needing models to be passed by giving a non-nil default.
- Add Gemini 2.5 Pro
- Fix issue with JSON return specs which pass booleans
* Version 0.24.1
- Fix issue with Ollama incorrect requests when passing non-standard params.
* Version 0.24.0
- Add =multi-output= as an option, allowing all llm results to return, call, or stream multiple kinds of data via a plist.  This allows separating out reasoning, as well as optionally returning text as well as tool uses at the same time.
- Added ~llm-models~ to get a list of models from a provider.
- Fix misnamed ~llm-capabilities~ output to refer to =tool-use= and =streaming-tool-use= (which is new).
- Fixed Claude streaming tool use (via Paul Nelson)
- Added Deepseek service
- Add Gemini 2.0 pro experimental model, default to 2.0 flash
- Add Open AI's o3 mini model
- Add Claude 3.7 sonnet
- Fix Claude's capabilities to reflect that it can use tools
- Added ability to set =keep_alive= option for Ollama correctly.
* Version 0.23.0
- Add GitHub's GitHub Models
- Accept lists as nonstandard
- Add Deepseek R1 model
- Show the chat model as the name for Open-AI compatible models (via [[https://github.com/whhone][@whhone]])
* Version 0.22.0
- Change ~llm-tool-function~ to ~llm-tool~, change ~make-llm-tool-function~ to take any arguments.
* Version 0.21.0
- Incompatible change to function calling, which is now tool use, affecting arguments and methods.
- Support image understanding in Claude
- Support streaming tool use in Claude
- Add ~llm-models-add~ as a convenience method to add a model to the known list.
* Version 0.20.0
- Add ability to output according to a JSON spec.
- Add Gemini 2.0 Flash, Gemini 2.0 Flash Thinking, and Llama 3.3 and QwQ models.
* Version 0.19.1
- Fix Open AI context length sizes, which are mostly smaller than advertised.
* Version 0.19.0
- Add JSON mode, for most providers with the exception of Claude.
- Add ability for keys to be functions, thanks to Daniel Mendler.
* Version 0.18.1
- Fix extra argument in ~llm-batch-embeddings-async~.
* Version 0.18.0
- Add media handling, for images, videos, and audio.
- Add batch embeddings capability (currently for just Open AI and Ollama).
- Add Microsoft Azure's Open AI
- Remove testing and other development files from ELPA packaging.
- Remove vendored =plz-event-source= and =plz-media-type=, and add requirements.
- Update list of Ollama models for function calling.
- Centralize model list so things like Vertex and Open AI compatible libraries can have more accurate context lengths and capabilities.
- Update default Gemini chat model to Gemini 1.5 Pro.
- Update default Claude chat model to latest Sonnet version.
- Fix issue in some Open AI compatible providers with empty function call arguments
* Version 0.17.4
- Fix problem with Open AI's =llm-chat-token-limit=.
- Fix Open AI and Gemini's parallel function calling.
- Add variable =llm-prompt-default-max-tokens= to put a cap on number of tokens regardless of model size.
* Version 0.17.3
- More fixes with Claude and Ollama function calling conversation, thanks to Paul Nelson.
- Make =llm-chat-streaming-to-point= more efficient, just inserting new text, thanks to Paul Nelson.
- Don't output streaming information when =llm-debug= is true, since it tended to be overwhelming.
* Version 0.17.2
- Fix compiled functions not being evaluated in =llm-prompt=.
- Use Ollama's new =embed= API instead of the obsolete one.
- Fix Claude function calling conversations
- Fix issue in Open AI streaming function calling.
- Update Open AI and Claude default chat models to the later models.
* Version 0.17.1
- Support Ollama function calling, for models which support it.
- Make sure every model, even unknown models, return some value for ~llm-chat-token-limit~.
- Add token count for llama3.1 model.
- Make =llm-capabilities= work model-by-model for embeddings and functions
* Version 0.17.0
- Introduced =llm-prompt= for prompt management and creation from generators.
- Removed Gemini and Vertex token counting, because =llm-prompt= uses token
  counting often and it's best to have a quick estimate than a more expensive
  more accurate count.
* Version 0.16.2
- Fix Open AI's gpt4-o context length, which is lower for most paying users than the max.
* Version 0.16.1
- Add support for HTTP / HTTPS proxies.
* Version 0.16.0
- Add "non-standard params" to set per-provider options.
- Add default parameters for chat providers.
* Version 0.15.0
- Move to =plz= backend, which uses =curl=.  This helps move this package to a
  stronger foundation backed by parsing to spec.  Thanks to Roman Scherer for
  contributing the =plz= extensions that enable this, which are currently bundled
  in this package but will eventually become their own separate package.
- Add model context information for Open AI's GPT 4-o.
- Add model context information for Gemini's 1.5 models.
* Version 0.14.2
- Fix mangled copyright line (needed to get ELPA version unstuck).
- Fix Vertex response handling bug.
* Version 0.14.1
- Fix various issues with the 0.14 release
* Version 0.14
- Introduce new way of creating prompts: llm-make-chat-prompt, deprecating the older ways.
- Improve Vertex error handling
* Version 0.13
- Add Claude's new support for function calling.
- Refactor of providers to centralize embedding and chat logic.
- Remove connection buffers after use.
- Fixes to provider more specific error messages for most providers.
* Verson 0.12.3
- Refactor of warn-non-nonfree methods.
- Add non-free warnings for Gemini and Claude.
* Version 0.12.2
- Send connection issues to error callbacks, and fix an error handling issue in Ollama.
- Fix issue where, in some cases, streaming does not work the first time attempted.
* Version 0.12.1
- Fix issue in =llm-ollama= with not using provider host for sync embeddings.
- Fix issue in =llm-openai= where were incompatible with some Open AI-compatible backends due to assumptions about inconsequential JSON details.
* Version 0.12.0
- Add provider =llm-claude=, for Anthropic's Claude.
* Version 0.11.0
- Introduce function calling, now available only in Open AI and Gemini.
- Introduce =llm-capabilities=, which returns a list of extra capabilities for each backend.
- Fix issue with logging when we weren't supposed to.
* Version 0.10.0
- Introduce llm logging (for help with developing against =llm=), set ~llm-log~ to non-nil to enable logging of all interactions with the =llm= package.
- Change the default interaction with ollama to one more suited for converesations (thanks to Thomas Allen).
* Version 0.9.1
- Default to the new "text-embedding-3-small" model for Open AI.  *Important*: Anyone who has stored embeddings should either regenerate embeddings (recommended) or hard-code the old embedding model ("text-embedding-ada-002").
- Fix response breaking when prompts run afoul of Gemini / Vertex's safety checks.
- Change Gemini streaming to be the correct URL.  This doesn't seem to have an effect on behavior.
* Version 0.9
- Add =llm-chat-token-limit= to find the token limit based on the model.
- Add request timeout customization.
* Version 0.8
- Allow users to change the Open AI URL, to allow for proxies and other services that re-use the API.
- Add =llm-name= and =llm-cancel-request= to the API.
- Standardize handling of how context, examples and history are folded into =llm-chat-prompt-interactions=.
* Version 0.7
- Upgrade Google Cloud Vertex to Gemini - previous models are no longer available.
- Added =gemini= provider, which is an alternate endpoint with alternate (and easier) authentication and setup compared to Cloud Vertex.
- Provide default for ~llm-chat-async~ to fall back to streaming if not defined for a provider.
* Version 0.6
- Add provider =llm-llamacpp=.
- Fix issue with Google Cloud Vertex not responding to messages with a system interaction.
- Fix use of ~(pos-eol)~ which is not compatible with Emacs 28.1.
* Version 0.5.2
- Fix incompatibility with older Emacs introduced in Version 0.5.1.
- Add support for Google Cloud Vertex model =text-bison= and variants.
- =llm-ollama= can now be configured with a scheme (http vs https).
* Version 0.5.1
- Implement token counting for Google Cloud Vertex via their API.
- Fix issue with Google Cloud Vertex erroring on multibyte strings.
- Fix issue with small bits of missing text in Open AI and Ollama streaming chat.
* Version 0.5
- Fixes for conversation context storage, requiring clients to handle ongoing conversations slightly differently.
- Fixes for proper sync request http error code handling.
- =llm-ollama= can now be configured with a different hostname.
- Callbacks now always attempts to be in the client's original buffer.
- Add provider =llm-gpt4all=.
* Version 0.4
- Add helper function ~llm-chat-streaming-to-point~.
- Add provider =llm-ollama=.
* Version 0.3
- Streaming support in the API, and for the Open AI and Vertex models.
- Properly encode and decode in utf-8 so double-width or other character sizes don't cause problems.
* Version 0.2.1
- Changes in how we make and listen to requests, in preparation for streaming functionality.
- Fix overzealous change hook creation when using async llm requests.
* Version 0.2
- Remove the dependency on non-GNU request library.<|MERGE_RESOLUTION|>--- conflicted
+++ resolved
@@ -1,9 +1,6 @@
-* Version 0.24.3
-<<<<<<< HEAD
+* Version 0.25.0
 - Add =llm-ollama-authed= provider, which is like Ollama but takes a key.
-=======
 - Set Gemini 2.5 Pro to be the default Gemini model
->>>>>>> c98d8dae
 * Version 0.24.2
 - Fix issue with some Open AI compatible providers needing models to be passed by giving a non-nil default.
 - Add Gemini 2.5 Pro

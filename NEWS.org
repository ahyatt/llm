--- conflicted
+++ resolved
@@ -1,10 +1,6 @@
-<<<<<<< HEAD
-* Version 0.17.1
+* Verseion 0.17.1
 - Support Ollama function calling, for models which support it.
-=======
-* Verseion 0.17.1
 - Make sure every model, even unknown models, return some value for ~llm-chat-token-limit~.
->>>>>>> f7b8bea9
 * Version 0.17.0
 - Introduced =llm-prompt= for prompt management and creation from generators.
 - Removed Gemini and Vertex token counting, because =llm-prompt= uses token

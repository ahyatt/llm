* Version 0.18.0
<<<<<<< HEAD
- Add batch embeddings capability (currently for just Open AI and Ollama).
=======
- Add Microsoft Azure's Open AI
>>>>>>> 70a93c6c
- Remove testing and other development files from ELPA packaging.
- Remove vendored =plz-event-source= and =plz-media-type=, and add requirements.
- Update list of Ollama models for function calling.
- Centralize model list so things like Vertex and Open AI compatible libraries can have more accurate context lengths and capabilities.
- Update default Gemini chat model to Gemini 1.5 Pro.
- Update default Claude chat model to latest Sonnet version.
* Version 0.17.4
- Fix problem with Open AI's =llm-chat-token-limit=.
- Fix Open AI and Gemini's parallel function calling.
- Add variable =llm-prompt-default-max-tokens= to put a cap on number of tokens regardless of model size.
* Version 0.17.3
- More fixes with Claude and Ollama function calling conversation, thanks to Paul Nelson.
- Make =llm-chat-streaming-to-point= more efficient, just inserting new text, thanks to Paul Nelson.
- Don't output streaming information when =llm-debug= is true, since it tended to be overwhelming.
* Version 0.17.2
- Fix compiled functions not being evaluated in =llm-prompt=.
- Use Ollama's new =embed= API instead of the obsolete one.
- Fix Claude function calling conversations
- Fix issue in Open AI streaming function calling.
- Update Open AI and Claude default chat models to the later models.
* Version 0.17.1
- Support Ollama function calling, for models which support it.
- Make sure every model, even unknown models, return some value for ~llm-chat-token-limit~.
- Add token count for llama3.1 model.
- Make =llm-capabilities= work model-by-model for embeddings and functions
* Version 0.17.0
- Introduced =llm-prompt= for prompt management and creation from generators.
- Removed Gemini and Vertex token counting, because =llm-prompt= uses token
  counting often and it's best to have a quick estimate than a more expensive
  more accurate count.
* Version 0.16.2
- Fix Open AI's gpt4-o context length, which is lower for most paying users than the max.
* Version 0.16.1
- Add support for HTTP / HTTPS proxies.
* Version 0.16.0
- Add "non-standard params" to set per-provider options.
- Add default parameters for chat providers.
* Version 0.15.0
- Move to =plz= backend, which uses =curl=.  This helps move this package to a
  stronger foundation backed by parsing to spec.  Thanks to Roman Scherer for
  contributing the =plz= extensions that enable this, which are currently bundled
  in this package but will eventually become their own separate package.
- Add model context information for Open AI's GPT 4-o.
- Add model context information for Gemini's 1.5 models.
* Version 0.14.2
- Fix mangled copyright line (needed to get ELPA version unstuck).
- Fix Vertex response handling bug.
* Version 0.14.1
- Fix various issues with the 0.14 release
* Version 0.14
- Introduce new way of creating prompts: llm-make-chat-prompt, deprecating the older ways.
- Improve Vertex error handling
* Version 0.13
- Add Claude's new support for function calling.
- Refactor of providers to centralize embedding and chat logic.
- Remove connection buffers after use.
- Fixes to provider more specific error messages for most providers.
* Verson 0.12.3
- Refactor of warn-non-nonfree methods.
- Add non-free warnings for Gemini and Claude.
* Version 0.12.2
- Send connection issues to error callbacks, and fix an error handling issue in Ollama.
- Fix issue where, in some cases, streaming does not work the first time attempted.
* Version 0.12.1
- Fix issue in =llm-ollama= with not using provider host for sync embeddings.
- Fix issue in =llm-openai= where were incompatible with some Open AI-compatible backends due to assumptions about inconsequential JSON details.
* Version 0.12.0
- Add provider =llm-claude=, for Anthropic's Claude.
* Version 0.11.0
- Introduce function calling, now available only in Open AI and Gemini.
- Introduce =llm-capabilities=, which returns a list of extra capabilities for each backend.
- Fix issue with logging when we weren't supposed to.
* Version 0.10.0
- Introduce llm logging (for help with developing against =llm=), set ~llm-log~ to non-nil to enable logging of all interactions with the =llm= package.
- Change the default interaction with ollama to one more suited for converesations (thanks to Thomas Allen).
* Version 0.9.1
- Default to the new "text-embedding-3-small" model for Open AI.  *Important*: Anyone who has stored embeddings should either regenerate embeddings (recommended) or hard-code the old embedding model ("text-embedding-ada-002").
- Fix response breaking when prompts run afoul of Gemini / Vertex's safety checks.
- Change Gemini streaming to be the correct URL.  This doesn't seem to have an effect on behavior.
* Version 0.9
- Add =llm-chat-token-limit= to find the token limit based on the model.
- Add request timeout customization.
* Version 0.8
- Allow users to change the Open AI URL, to allow for proxies and other services that re-use the API.
- Add =llm-name= and =llm-cancel-request= to the API.
- Standardize handling of how context, examples and history are folded into =llm-chat-prompt-interactions=.
* Version 0.7
- Upgrade Google Cloud Vertex to Gemini - previous models are no longer available.
- Added =gemini= provider, which is an alternate endpoint with alternate (and easier) authentication and setup compared to Cloud Vertex.
- Provide default for ~llm-chat-async~ to fall back to streaming if not defined for a provider.
* Version 0.6
- Add provider =llm-llamacpp=.
- Fix issue with Google Cloud Vertex not responding to messages with a system interaction.
- Fix use of ~(pos-eol)~ which is not compatible with Emacs 28.1.
* Version 0.5.2
- Fix incompatibility with older Emacs introduced in Version 0.5.1.
- Add support for Google Cloud Vertex model =text-bison= and variants.
- =llm-ollama= can now be configured with a scheme (http vs https).
* Version 0.5.1
- Implement token counting for Google Cloud Vertex via their API.
- Fix issue with Google Cloud Vertex erroring on multibyte strings.
- Fix issue with small bits of missing text in Open AI and Ollama streaming chat.
* Version 0.5
- Fixes for conversation context storage, requiring clients to handle ongoing conversations slightly differently.
- Fixes for proper sync request http error code handling.
- =llm-ollama= can now be configured with a different hostname.
- Callbacks now always attempts to be in the client's original buffer.
- Add provider =llm-gpt4all=.
* Version 0.4
- Add helper function ~llm-chat-streaming-to-point~.
- Add provider =llm-ollama=.
* Version 0.3
- Streaming support in the API, and for the Open AI and Vertex models.
- Properly encode and decode in utf-8 so double-width or other character sizes don't cause problems.
* Version 0.2.1
- Changes in how we make and listen to requests, in preparation for streaming functionality.
- Fix overzealous change hook creation when using async llm requests.
* Version 0.2
- Remove the dependency on non-GNU request library.<|MERGE_RESOLUTION|>--- conflicted
+++ resolved
@@ -1,9 +1,6 @@
 * Version 0.18.0
-<<<<<<< HEAD
 - Add batch embeddings capability (currently for just Open AI and Ollama).
-=======
 - Add Microsoft Azure's Open AI
->>>>>>> 70a93c6c
 - Remove testing and other development files from ELPA packaging.
 - Remove vendored =plz-event-source= and =plz-media-type=, and add requirements.
 - Update list of Ollama models for function calling.

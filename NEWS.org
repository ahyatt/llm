* Version 0.17.2
- Fix compiled functions not being evaluated in =llm-prompt=.
- Use Ollama's new =embed= API instead of the obsolete one.
- Fix issue in Open AI streaming function calling.
<<<<<<< HEAD
=======
- Update Open AI and Claude default chat models to the later models.
>>>>>>> 8c713983
* Version 0.17.1
- Support Ollama function calling, for models which support it.
- Make sure every model, even unknown models, return some value for ~llm-chat-token-limit~.
- Add token count for llama3.1 model.
- Make =llm-capabilities= work model-by-model for embeddings and functions
* Version 0.17.0
- Introduced =llm-prompt= for prompt management and creation from generators.
- Removed Gemini and Vertex token counting, because =llm-prompt= uses token
  counting often and it's best to have a quick estimate than a more expensive
  more accurate count.
* Version 0.16.2
- Fix Open AI's gpt4-o context length, which is lower for most paying users than the max.
* Version 0.16.1
- Add support for HTTP / HTTPS proxies.
* Version 0.16.0
- Add "non-standard params" to set per-provider options.
- Add default parameters for chat providers.
* Version 0.15.0
- Move to =plz= backend, which uses =curl=.  This helps move this package to a
  stronger foundation backed by parsing to spec.  Thanks to Roman Scherer for
  contributing the =plz= extensions that enable this, which are currently bundled
  in this package but will eventually become their own separate package.
- Add model context information for Open AI's GPT 4-o.
- Add model context information for Gemini's 1.5 models.
* Version 0.14.2
- Fix mangled copyright line (needed to get ELPA version unstuck).
- Fix Vertex response handling bug.
* Version 0.14.1
- Fix various issues with the 0.14 release
* Version 0.14
- Introduce new way of creating prompts: llm-make-chat-prompt, deprecating the older ways.
- Improve Vertex error handling
* Version 0.13
- Add Claude's new support for function calling.
- Refactor of providers to centralize embedding and chat logic.
- Remove connection buffers after use.
- Fixes to provider more specific error messages for most providers.
* Verson 0.12.3
- Refactor of warn-non-nonfree methods.
- Add non-free warnings for Gemini and Claude.
* Version 0.12.2
- Send connection issues to error callbacks, and fix an error handling issue in Ollama.
- Fix issue where, in some cases, streaming does not work the first time attempted.
* Version 0.12.1
- Fix issue in =llm-ollama= with not using provider host for sync embeddings.
- Fix issue in =llm-openai= where were incompatible with some Open AI-compatible backends due to assumptions about inconsequential JSON details.
* Version 0.12.0
- Add provider =llm-claude=, for Anthropic's Claude.
* Version 0.11.0
- Introduce function calling, now available only in Open AI and Gemini.
- Introduce =llm-capabilities=, which returns a list of extra capabilities for each backend.
- Fix issue with logging when we weren't supposed to.
* Version 0.10.0
- Introduce llm logging (for help with developing against =llm=), set ~llm-log~ to non-nil to enable logging of all interactions with the =llm= package.
- Change the default interaction with ollama to one more suited for converesations (thanks to Thomas Allen).
* Version 0.9.1
- Default to the new "text-embedding-3-small" model for Open AI.  *Important*: Anyone who has stored embeddings should either regenerate embeddings (recommended) or hard-code the old embedding model ("text-embedding-ada-002").
- Fix response breaking when prompts run afoul of Gemini / Vertex's safety checks.
- Change Gemini streaming to be the correct URL.  This doesn't seem to have an effect on behavior.
* Version 0.9
- Add =llm-chat-token-limit= to find the token limit based on the model.
- Add request timeout customization.
* Version 0.8
- Allow users to change the Open AI URL, to allow for proxies and other services that re-use the API.
- Add =llm-name= and =llm-cancel-request= to the API.
- Standardize handling of how context, examples and history are folded into =llm-chat-prompt-interactions=.
* Version 0.7
- Upgrade Google Cloud Vertex to Gemini - previous models are no longer available.
- Added =gemini= provider, which is an alternate endpoint with alternate (and easier) authentication and setup compared to Cloud Vertex.
- Provide default for ~llm-chat-async~ to fall back to streaming if not defined for a provider.
* Version 0.6
- Add provider =llm-llamacpp=.
- Fix issue with Google Cloud Vertex not responding to messages with a system interaction.
- Fix use of ~(pos-eol)~ which is not compatible with Emacs 28.1.
* Version 0.5.2
- Fix incompatibility with older Emacs introduced in Version 0.5.1.
- Add support for Google Cloud Vertex model =text-bison= and variants.
- =llm-ollama= can now be configured with a scheme (http vs https).
* Version 0.5.1
- Implement token counting for Google Cloud Vertex via their API.
- Fix issue with Google Cloud Vertex erroring on multibyte strings.
- Fix issue with small bits of missing text in Open AI and Ollama streaming chat.
* Version 0.5
- Fixes for conversation context storage, requiring clients to handle ongoing conversations slightly differently.
- Fixes for proper sync request http error code handling.
- =llm-ollama= can now be configured with a different hostname.
- Callbacks now always attempts to be in the client's original buffer.
- Add provider =llm-gpt4all=.
* Version 0.4
- Add helper function ~llm-chat-streaming-to-point~.
- Add provider =llm-ollama=.
* Version 0.3
- Streaming support in the API, and for the Open AI and Vertex models.
- Properly encode and decode in utf-8 so double-width or other character sizes don't cause problems.
* Version 0.2.1
- Changes in how we make and listen to requests, in preparation for streaming functionality.
- Fix overzealous change hook creation when using async llm requests.
* Version 0.2
- Remove the dependency on non-GNU request library.<|MERGE_RESOLUTION|>--- conflicted
+++ resolved
@@ -2,10 +2,7 @@
 - Fix compiled functions not being evaluated in =llm-prompt=.
 - Use Ollama's new =embed= API instead of the obsolete one.
 - Fix issue in Open AI streaming function calling.
-<<<<<<< HEAD
-=======
 - Update Open AI and Claude default chat models to the later models.
->>>>>>> 8c713983
 * Version 0.17.1
 - Support Ollama function calling, for models which support it.
 - Make sure every model, even unknown models, return some value for ~llm-chat-token-limit~.

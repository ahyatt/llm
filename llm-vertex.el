--- conflicted
+++ resolved
@@ -116,7 +116,6 @@
 (cl-defmethod llm-provider-embedding-extract-error ((provider llm-google) err-response)
   (llm-provider-chat-extract-error provider err-response))
 
-<<<<<<< HEAD
 (cl-defmethod llm-provider-chat-extract-error ((provider llm-google) err-response)
   (if (vectorp err-response)
       (llm-provider-chat-extract-error provider (aref err-response 0))
@@ -133,22 +132,6 @@
                     (assoc-default 'safetyRatings (aref candidates 0))))))))
 
 (cl-defmethod llm-provider-embedding-request ((_ llm-vertex) string)
-=======
-(cl-defmethod llm-provider-chat-extract-error ((_ llm-google) err-response)
-  (if-let ((err (assoc-default 'error err-response)))
-    (format "Problem calling GCloud Vertex AI: status: %s message: %s"
-            (assoc-default 'code err)
-            (assoc-default 'message err))
-    (if-let ((candidates (assoc-default 'candidates err-response)))
-	(when (and (vectorp candidates)
-		   (> (length candidates) 0)
-		   (equal "SAFETY"
-			  (assoc-default 'finishReason (aref candidates 0))))
-	  (format "Could not finish due to detected Gemini safety violations: %s"
-		  (assoc-default 'safetyRatings (aref candidates 0)))))))
-
-(cl-defmethod llm-provider-embedding-request ((provider llm-vertex) string)
->>>>>>> 6054da6b
   `(("instances" . [(("content" . ,string))])))
 
 (cl-defmethod llm-provider-headers ((provider llm-vertex))

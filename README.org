#+TITLE: llm package for emacs

* Introduction
This library provides an interface for interacting with Large Language Models (LLMs). It allows elisp code to use LLMs while also giving end-users the choice to select their preferred LLM. This is particularly beneficial when working with LLMs since various high-quality models exist, some of which have paid API access, while others are locally installed and free but offer medium quality. Applications using LLMs can utilize this library to ensure compatibility regardless of whether the user has a local LLM or is paying for API access.

This library abstracts several kinds of features:
   - Chat functionality: the ability to query the LLM and get a response, and continue to take turns writing to the LLM and receiving responses.  The library supports both synchronous, asynchronous, and streaming responses.
   - Chat with image and other kinda of media inputs are also supported, so that the user can input images and discuss them with the LLM.
   - Tool use is supported, for having the LLM call elisp functions that it chooses, with arguments it provides.
   - Embeddings: Send text and receive a vector that encodes the semantic meaning of the underlying text.  Can be used in a search system to find similar passages.
   - Prompt construction: Create a prompt to give to an LLM from one more sources of data.

Certain functionalities might not be available in some LLMs. Any such unsupported functionality will raise a ~'not-implemented~ signal, or it may fail in some other way.  Clients are recommended to check =llm-capabilities= when trying to do something beyond basic text chat.
* Setting up providers
Users of an application that uses this package should not need to install it themselves. The llm package should be installed as a dependency when you install the package that uses it. However, you do need to require the llm module and set up the provider you will be using. Typically, applications will have a variable you can set. For example, let's say there's a package called "llm-refactoring", which has a variable ~llm-refactoring-provider~. You would set it up like so:

#+begin_src emacs-lisp
(use-package llm-refactoring
  :init
  (require 'llm-openai)
  (setq llm-refactoring-provider (make-llm-openai :key my-openai-key))
#+end_src

Here ~my-openai-key~ would be a variable you set up before with your OpenAI key. Or, just substitute the key itself as a string. It's important to remember never to check your key into a public repository such as GitHub, because your key must be kept private. Anyone with your key can use the API, and you will be charged.

You can also use a function as a key, so you can store your key in a secure place and retrieve it via a function.  For example, you could add a line to =~/.authinfo.gpg=:

#+begin_example
machine llm.openai password <key>
#+end_example

And then set up your provider like:
#+begin_src emacs-lisp
(setq llm-refactoring-provider (make-llm-openai :key (plist-get (car (auth-source-search :host "llm.openai")) :secret)))
#+end_src

All of the providers (except for =llm-fake=), can also take default parameters that will be used if they are not specified in the prompt.  These are the same parameters as appear in the prompt, but prefixed with =default-chat-=.  So, for example, if you find that you like Ollama to be less creative than the default, you can create your provider like:

#+begin_src emacs-lisp
(make-llm-ollama :embedding-model "mistral:latest" :chat-model "mistral:latest" :default-chat-temperature 0.1)
#+end_src

For embedding users. if you store the embeddings, you *must* set the embedding model.  Even though there's no way for the llm package to tell whether you are storing it, if the default model changes, you may find yourself storing incompatible embeddings.
** Open AI
You can set up with ~make-llm-openai~, with the following parameters:
- ~:key~, the Open AI key that you get when you sign up to use Open AI's APIs.  Remember to keep this private.  This is non-optional.
- ~:chat-model~: A model name from the [[https://platform.openai.com/docs/models/gpt-4][list of Open AI's model names.]]  Keep in mind some of these are not available to everyone.  This is optional, and will default to a reasonable model.
- ~:embedding-model~: A model name from [[https://platform.openai.com/docs/guides/embeddings/embedding-models][list of Open AI's embedding model names.]]  This is optional, and will default to a reasonable model.
** Open AI Compatible
There are many Open AI compatible APIs and proxies of Open AI.  You can set up one with ~make-llm-openai-compatible~, with the following parameter:
- ~:url~, the URL of leading up to the command ("embeddings" or "chat/completions").  So, for example, "https://api.openai.com/v1/" is the URL to use Open AI (although if you wanted to do that, just use ~make-llm-openai~ instead.
** Azure's Open AI
Microsoft Azure has an Open AI integration, although it doesn't support everything Open AI does, such as tool use.  You can set it up with ~make-llm-azure~, with the following parameter:
- ~:url~, the endpoint URL, such as "https://docs-test-001.openai.azure.com/".
- ~:key~, the Azure key for Azure OpenAI service.
- ~:chat-model~, the  chat model, which must be deployed in Azure.
- ~embedding-model~, the embedding model which must be deployed in Azure. 
** GitHub Models
GitHub now has its own platform for interacting with AI models.  For a list of models check the [[https://github.com/marketplace/models][marketplace]].  You can set it up with ~make-llm-github~, with the following parameters:
- ~:key~, a GitHub token or an Azure AI production key.
- ~:chat-model~, the chat model, which can be any of the ones you have access for (currently o1 is restricted).
- ~:embedding-model~, the embedding model, which can be better found [[https://github.com/marketplace?type=models&task=Embeddings][through a filter]]a.
** Gemini (not via Google Cloud)
This is Google's AI model.  You can get an API key via their [[https://makersuite.google.com/app/apikey][page on Google AI Studio]].
Set this up with ~make-llm-gemini~, with the following parameters:
- ~:key~, the Google AI key that you get from Google AI Studio.
- ~:chat-model~, the model name, from the [[https://ai.google.dev/models][list]] of models.  This is optional and will default to the text Gemini model.
- ~:embedding-model~: the model name, currently must be "embedding-001".  This is optional and will default to "embedding-001".
** Vertex (Gemini via Google Cloud)
This is mostly for those who want to use Google Cloud specifically, most users should use Gemini instead, which is easier to set up.

You can set up with ~make-llm-vertex~, with the following parameters:
- ~:project~: Your project number from Google Cloud that has Vertex API enabled.
- ~:chat-model~: A model name from the [[https://cloud.google.com/vertex-ai/docs/generative-ai/chat/chat-prompts#supported_model][list of Vertex's model names.]]  This is optional, and will default to a reasonable model.
- ~:embedding-model~: A model name from the [[https://cloud.google.com/vertex-ai/docs/generative-ai/embeddings/get-text-embeddings#supported_models][list of Vertex's embedding model names.]]  This is optional, and will default to a reasonable model.

In addition to the provider, which you may want multiple of (for example, to charge against different projects), there are customizable variables:
- ~llm-vertex-gcloud-binary~: The binary to use for generating the API key.
- ~llm-vertex-gcloud-region~: The gcloud region to use.  It's good to set this to a region near where you are for best latency.  Defaults to "us-central1".

  If you haven't already, you must run the following command before using this:
  #+begin_src sh
  gcloud beta services identity create --service=aiplatform.googleapis.com --project=PROJECT_ID
  #+end_src
** Claude
[[https://docs.anthropic.com/claude/docs/intro-to-claude][Claude]] is Anthropic's large language model.  It does not support embeddings.  You can set it up with the following parameters:

=:key=: The API key you get from [[https://console.anthropic.com/settings/keys][Claude's settings page]].  This is required.
=:chat-model=: One of the [[https://docs.anthropic.com/claude/docs/models-overview][Claude models]].  Defaults to "claude-3-opus-20240229", the most powerful model.
** Ollama
[[https://ollama.ai/][Ollama]] is a way to run large language models locally. There are [[https://ollama.ai/library][many different models]] you can use with it, and some of them [[https://ollama.com/search?c=tools][support tool use]]. You set it up with the following parameters:
- ~:scheme~: The scheme (http/https) for the connection to ollama.  This default to "http".
- ~:host~: The host that ollama is run on.  This is optional and will default to localhost.
- ~:port~: The port that ollama is run on.  This is optional and will default to the default ollama port.
- ~:chat-model~: The model name to use for chat.  This is not optional for chat use, since there is no default.
- ~:embedding-model~: The model name to use for embeddings.  Only [[https://ollama.com/search?q=&c=embedding][some models]] can be used for embeddings.  This is not optional for embedding use, since there is no default.
** GPT4All
[[https://gpt4all.io/index.html][GPT4All]] is a way to run large language models locally.  To use it with =llm= package, you must click "Enable API Server" in the settings.  It does not offer embeddings or streaming functionality, though, so Ollama might be a better fit for users who are not already set up with local models.  You can set it up with the following parameters:
- ~:host~: The host that GPT4All is run on.  This is optional and will default to localhost.
- ~:port~: The port that GPT4All is run on.  This is optional and will default to the default ollama port.
- ~:chat-model~: The model name to use for chat.  This is not optional for chat use, since there is no default.
** llama.cpp
[[https://github.com/ggerganov/llama.cpp][llama.cpp]] is a way to run large language models locally.  To use it with the =llm= package, you need to start the server (with the "--embedding" flag if you plan on using embeddings).  The server must be started with a model, so it is not possible to switch models until the server is restarted to use the new model.  As such, model is not a parameter to the provider, since the model choice is already set once the server starts.

There is a deprecated provider, however it is no longer needed.  Instead, llama cpp is Open AI compatible, so the Open AI Compatible provider should work.
** Fake
This is a client that makes no call, but it just there for testing and debugging.  Mostly this is of use to programmatic clients of the llm package, but end users can also use it to understand what will be sent to the LLMs.  It has the following parameters:
- ~:output-to-buffer~: if non-nil, the buffer or buffer name to append the request sent to the LLM to.
- ~:chat-action-func~: a function that will be called to provide a string or symbol and message cons which are used to raise an error.
- ~:embedding-action-func~: a function that will be called to provide a vector or symbol and message cons which are used to raise an error.
* Models
When picking a chat or embedding model, anything can be used, as long as the service thinks it is valid.  However, models vary on context size and capabilities.  The =llm-prompt= module, and any client, can depend on the context size of the model via ~llm-chat-token-limit~.  Similarly, some models have different capabilities, exposed in ~llm-capabilities~.  The =llm-models= module defines a list of popular models, but this isn't a comprehensive list.  If you want to add a model, it is fairly easy to do, for example here is adding the Mistral model (which is already included, though):

#+begin_src emacs-lisp
(require 'llm-models)
(llm-models-add
 :name "Mistral" :symbol 'mistral
 :capabilities '(generation tool-use free-software)
 :context-length 8192
 :regex "mistral"))
#+end_src

The =:regex= needs to uniquely identify the model passed in from a provider's chat or embedding model.

Once this is done, the model will be recognized to have the given context length and capabilities.
* =llm= and the use of non-free LLMs
The =llm= package is part of GNU Emacs by being part of GNU ELPA.  Unfortunately, the most popular LLMs in use are non-free, which is not what GNU software should be promoting by inclusion.  On the other hand, by use of the =llm= package, the user can make sure that any client that codes against it will work with free models that come along.  It's likely that sophisticated free LLMs will, emerge, although it's unclear right now what free software means with respect to LLMs.  Because of this tradeoff, we have decided to warn the user when using non-free LLMs (which is every LLM supported right now except the fake one).  You can turn this off the same way you turn off any other warning, by clicking on the left arrow next to the warning when it comes up.  Alternatively, you can set ~llm-warn-on-nonfree~ to ~nil~.  This can be set via customization as well.

To build upon the example from before:
#+begin_src emacs-lisp
(use-package llm-refactoring
  :init
  (require 'llm-openai)
  (setq llm-refactoring-provider (make-llm-openai :key my-openai-key)
        llm-warn-on-nonfree nil)
#+end_src
* Programmatic use
Client applications should require the =llm= package, and code against it.  Most functions are generic, and take a struct representing a provider as the first argument. The client code, or the user themselves can then require the specific module, such as =llm-openai=, and create a provider with a function such as ~(make-llm-openai :key user-api-key)~.  The client application will use this provider to call all the generic functions.

For all callbacks, the callback will be executed in the buffer the function was first called from.  If the buffer has been killed, it will be executed in a temporary buffer instead.
** Main functions
- ~llm-chat provider prompt~:  With user-chosen ~provider~ , and a ~llm-chat-prompt~ structure (created by ~llm-make-chat-prompt~), send that prompt to the LLM and wait for the string output.
- ~llm-chat-async provider prompt response-callback error-callback~: Same as ~llm-chat~, but executes in the background.  Takes a ~response-callback~ which will be called with the text response.  The ~error-callback~ will be called in case of error, with the error symbol and an error message.
- ~llm-chat-streaming provider prompt partial-callback response-callback error-callback~:  Similar to ~llm-chat-async~, but request a streaming response.  As the response is built up, ~partial-callback~ is called with the all the text retrieved up to the current point.  Finally, ~reponse-callback~ is called with the complete text.
- ~llm-embedding provider string~: With the user-chosen ~provider~, send a string and get an embedding, which is a large vector of floating point values.  The embedding represents the semantic meaning of the string, and the vector can be compared against other vectors, where smaller distances between the vectors represent greater semantic similarity.
- ~llm-embedding-async provider string vector-callback error-callback~: Same as ~llm-embedding~ but this is processed asynchronously. ~vector-callback~ is called with the vector embedding, and, in case of error, ~error-callback~ is called with the same arguments as in ~llm-chat-async~.
- ~llm-batch-embedding provider strings~: same as ~llm-embedding~, but takes in a list of strings, and returns a list of vectors whose order corresponds to the ordering of the strings.
- ~llm-batch-embedding-async provider strings vectors-callback error-callback~: same as ~llm-embedding-async~, but takes in a list of strings, and returns a list of vectors whose order corresponds to the ordering of the strings.
- ~llm-count-tokens provider string~: Count how many tokens are in ~string~.  This may vary by ~provider~, because some provideres implement an API for this, but typically is always about the same.  This gives an estimate if the provider has no API support.
- ~llm-cancel-request request~ Cancels the given request, if possible.  The ~request~ object is the return value of async and streaming functions.
- ~llm-name provider~.  Provides a short name of the model or provider, suitable for showing to users.
- ~llm-chat-token-limit~.  Gets the token limit for the chat model.  This isn't possible for some backends like =llama.cpp=, in which the model isn't selected or known by this library.

  And the following helper functions:
  - ~llm-make-chat-prompt text &keys context examples tools temperature max-tokens response-format non-standard-params~: This is how you make prompts.  ~text~ can be a string (the user input to the llm chatbot), or a list representing a series of back-and-forth exchanges, of odd number, with the last element of the list representing the user's latest input.  This supports inputting context (also commonly called a system prompt, although it isn't guaranteed to replace the actual system prompt), examples, and other important elements, all detailed in the docstring for this function.  ~response-format~ can be ~'json~, to force JSON output, or a JSON schema (see below) but the prompt also needs to mention and ideally go into detail about what kind of JSON response is desired.  Providers with the ~json-response~ capability support JSON output, and it will be ignored if unsupported.  The ~non-standard-params~ let you specify other options that might vary per-provider, and for this, the correctness is up to the client.
  - ~llm-chat-prompt-to-text prompt~: From a prompt, return a string representation.  This is not usually suitable for passing to LLMs, but for debugging purposes.
  - ~llm-chat-streaming-to-point provider prompt buffer point finish-callback~: Same basic arguments as ~llm-chat-streaming~, but will stream to ~point~ in ~buffer~.
  - ~llm-chat-prompt-append-response prompt response role~: Append a new response (from the user, usually) to the prompt.  The ~role~ is optional, and defaults to ~'user~.
*** JSON schema
By using the ~response-format~ argument to ~llm-make-chat-prompt~, you can ask the LLM to return items according to a specified JSON schema, based on the [[https://json-schema.org][JSON Schema Spec]].  Not everything is supported, but the most commonly used parts are.  To specify the JSON schema, we use a plist-based approach.  JSON objects are defined with ~(:type object :properties (:<var1> <schema1> :<var2> <schema2> ... :<varn> <scheman>) :required (<req var1> ... <req varn>))~.  Arrays are defined with ~(:type array :items <schema>)~.  Enums are defined with ~(:enum [<val1> <val2> <val3>])~.  You can also request integers, strings, and other types defined by the JSON Schema Spec, by just having ~(:type <type>)~.  Typically, LLMs often require the top-level schema object to be an object, and often that all properties on the top-level object must be required.

Some examples:
#+begin_src emacs-lisp
(llm-chat my-provider (llm-make-chat-prompt
                                "How many countries are there?  Return the result as JSON."
                                :response-format
                                '(:type object :properties (:num (:type "integer")) :required ["num"])))
#+end_src

#+RESULTS:
: {"num":195}

#+begin_src emacs-lisp
<<<<<<< HEAD
(llm-chat my-provider
          (llm-make-chat-prompt
           "Which editor is hard to quit?  Return the result as JSON."
           :response-format
           '(:type object :properties (:editor (:enum ("emacs" "vi" "vscode"))
                                               :authors (:type array :items (:type string)))
                   :required (editor authors))))
=======
(llm-chat my-provider (llm-make-chat-prompt
                                "Which editor is hard to quit?  Return the result as JSON."
                                :response-format
                                '(:type object :properties (:editor (:enum ["emacs" "vi" "vscode"])
                                                                    :authors (:type "array" :items (:type "string")))
                                        :required ["editor" "authors"])))
>>>>>>> 1d225080
#+end_src

#+RESULTS:
: {"editor":"vi","authors":["Bram Moolenaar","Bill Joy"]}

** Logging
Interactions with the =llm= package can be logged by setting ~llm-log~ to a non-nil value.  This should be done only when developing.  The log can be found in the =*llm log*= buffer.
** How to handle conversations
Conversations can take place by repeatedly calling ~llm-chat~ and its variants.  The prompt should be constructed with ~llm-make-chat-prompt~. For a conversation, the entire prompt must be kept as a variable, because the ~llm-chat-prompt-interactions~ slot will be getting changed by the chat functions to store the conversation.  For some providers, this will store the history directly in ~llm-chat-prompt-interactions~, but other LLMs have an opaque conversation history.  For that reason, the correct way to handle a conversation is to repeatedly call ~llm-chat~ or variants with the same prompt structure, kept in a variable, and after each time, add the new user text with ~llm-chat-prompt-append-response~.  The following is an example:

#+begin_src emacs-lisp
(defvar-local llm-chat-streaming-prompt nil)
(defun start-or-continue-conversation (text)
  "Called when the user has input TEXT as the next input."
  (if llm-chat-streaming-prompt
      (llm-chat-prompt-append-response llm-chat-streaming-prompt text)
    (setq llm-chat-streaming-prompt (llm-make-chat-prompt text))
    (llm-chat-streaming-to-point provider llm-chat-streaming-prompt (current-buffer) (point-max) (lambda ()))))
#+end_src
** Caution about ~llm-chat-prompt-interactions~
The interactions in a prompt may be modified by conversation or by the conversion of the context and examples to what the LLM understands.  Different providers require different things from the interactions.  Some can handle system prompts, some cannot.  Some require alternating user and assistant chat interactions, others can handle anything.  It's important that clients keep to behaviors that work on all providers.  Do not attempt to read or manipulate ~llm-chat-prompt-interactions~ after initially setting it up for the first time, because you are likely to make changes that only work for some providers.  Similarly, don't directly create a prompt with ~make-llm-chat-prompt~, because it is easy to create something that wouldn't work for all providers.
** Tool use
*Note: tool use is currently beta quality.  If you want to use tool use, please watch the =llm= [[https://github.com/ahyatt/llm/discussions][discussions]] for any announcements about changes.*

Tool use is a way to give the LLM a list of functions it can call, and have it call the functions for you.  The standard interaction has the following steps:
1. The client sends the LLM a prompt with tools it can use.
2. The LLM may return which tools to use, and with what arguments, or text as normal.
3. If the LLM has decided to use one or more tools, those tool's functions should be called, and their results sent back to the LLM.  This could be the final step depending on if any follow-on is needed.
4. The LLM will return with a text response based on the initial prompt and the results of the tool use.
5. The client can now can continue the conversation.

<<<<<<< HEAD
This basic structure is useful because it can guarantee a well-structured output
(if the LLM does decide to call the function). *Not every LLM can handle function
calling, and those that do not will ignore the functions entirely*. The function
=llm-capabilities= will return a list with =function-calls= in it if the LLM
supports function calls. Right now only Gemini, Vertex, Claude, and Open AI
support function calling. Ollama should get function calling soon. However, even
for LLMs that handle function calling, there is a fair bit of difference in the
capabilities. Right now, it is possible to write function calls that succeed in
Open AI but cause errors in Gemini, because Gemini does not appear to handle
functions that have types that contain other types.  So client programs are
advised for right now to keep function to simple types.

The way to call functions is to attach a list of functions to the
=llm-function-call= slot in the prompt. This is a list of =llm-function-call=
structs, which takes a function, a name, a description, and a list of
=llm-function-arg= structs. The docstrings give an explanation of the format.

The various chat APIs will execute the functions defined in =llm-function-call=
with the arguments supplied by the LLM. Instead of returning (or passing to a
callback) a string, instead an alist will be returned of function names and
return values.

#+begin_src emacs-lisp
(llm-chat-async
 my-llm-provider
 (llm-make-chat-prompt
  "What is the capital of France?"
  :tools
  (list (llm-make-tool
         :function
         (lambda (callback result)
           ;; In this example function the assumption is that the
           ;; callback will be called after processing the result is
           ;; complete.
           (notify-user-of-capital result callback))
         :name "capital_of_country"
         :description "Get the capital of a country."
         :args '((:name "country"
                        :description "The country whose capital to look up."
                        :type string))
         :async t)))
 ;; We don't care about the result returned in this example.
 #'identity
 (lambda (_ err) (error "Failed to get capital: %s" err)))
#+end_src

After sending a function call, the client could use the result, but if you want
to proceed with the conversation, or get a textual response that accompany the
function you should just send the prompt back with no modifications.  This is
because the LLM gives the function call to make as a response, and then expects
to get back the results of that function call.  The results were already
executed at the end of the previous call, which also stores the result of that
execution in the prompt.  This is why it should be sent back without further
modifications.

Be aware that there is no gaurantee that the function will be called correctly.
While the LLMs mostly get this right, they are trained on Javascript functions,
so imitating Javascript names is recommended. So, "write_email" is a better name
for a function than "write-email".

Examples can be found in =llm-tester=. There is also a function call to generate
function calls from existing elisp functions in
=utilities/elisp-to-function-call.el=.
=======
This basic structure is useful because it can guarantee a well-structured output (if the LLM does decide to use the tool). *Not every LLM can handle tool use, and those that do not will ignore the tools entirely*. The function =llm-capabilities= will return a list with =tool-use= in it if the LLM supports tool use. Right now only Gemini, Vertex, Claude, and Open AI support tool use.  However, even for LLMs that handle tool use, there is sometimes a difference in the capabilities. Right now, it is possible to write tools that succeed in Open AI but cause errors in Gemini, because Gemini does not appear to handle tools that have types that contain other types.  So client programs are advised for right now to keep function to simple types.

The way to call functions is to attach a list of functions to the =tools= slot in the prompt. This is a list of =llm-tool= structs, which is a tool that is an elisp function, with a name, a description, and a list of arguments. The docstrings give an explanation of the format.  An example is:

#+begin_src emacs-lisp
(llm-chat-async my-llm-provider (llm-make-chat-prompt
   "What is the capital of France?"
   :tools
   (list (llm-make-tool
          :function (lambda (callback result)
                      ;; In this example function the assumption is that the
                      ;; callback will be called after processing the result is
                      ;; complete.
                      (notify-user-of-capital result callback))
          :name "capital_of_country"
          :description "Get the capital of a country."
          :args '((:name "country"
                   :description "The country whose capital to look up."
                   :type string))
          :async t))))
#+end_src

Note that tools have the same arguments and structure as the tool definitions in [[https://github.com/karthink/gptel][GTPel]].

The various chat APIs will execute the functions defined in =tools= slot with the arguments supplied by the LLM. The chat functions will, Instead of returning (or passing to a callback) a string, instead a list will be returned of tool names and return values.  This is not technically an alist because the same tool might be used several times, so the =car= can be equivalent.

After the tool is called, the client could use the result, but if you want to proceed with the conversation, or get a textual response that accompany the function you should just send the prompt back with no modifications.  This is because the LLM gives the tool use to perform, and then expects to get back the results of that tool use.  The results were already executed at the end of the call which returned the tools used, which also stores the result of that execution in the prompt.  This is why it should be sent back without further modifications.

Be aware that there is no gaurantee that the tool will be called correctly.  While the LLMs mostly get this right, they are trained on Javascript functions, so imitating Javascript names is recommended. So, "write_email" is a better name for a function than "write-email".

Examples can be found in =llm-tester=. There is also a function call to generate function calls from existing elisp functions in =utilities/elisp-to-tool.el=.
>>>>>>> 1d225080
** Media input
*Note:  media input functionality is currently alpha quality.  If you want to use it, please watch the =llm= [[https://github.com/ahyatt/llm/discussions][discussions]] for any announcements about changes.*

Media can be used in =llm-chat= and related functions.  To use media, you can use
=llm-multipart= in =llm-make-chat-prompt=, and pass it an Emacs image or an
=llm-media= object for other kinds of media.  Besides images, some models support
video and audio.  Not all providers or models support these, with images being
the most frequently supported media type, and video and audio more rare.
** Advanced prompt creation
The =llm-prompt= module provides helper functions to create prompts that can
incorporate data from your application.  In particular, this should be very
useful for application that need a lot of context.

A prompt defined with =llm-prompt= is a template, with placeholders that the
module will fill in.  Here's an example of a prompt definition, from the [[https://github.com/ahyatt/ekg][ekg]] package:

#+begin_src emacs-lisp
(llm-defprompt ekg-llm-fill-prompt
  "The user has written a note, and would like you to append to it,
to make it more useful.  This is important: only output your
additions, and do not repeat anything in the user's note.  Write
as a third party adding information to a note, so do not use the
first person.

First, I'll give you information about the note, then similar
other notes that user has written, in JSON.  Finally, I'll give
you instructions.  The user's note will be your input, all the
rest, including this, is just context for it.  The notes given
are to be used as background material, which can be referenced in
your answer.

The user's note uses tags: {{tags}}.  The notes with the same
tags, listed here in reverse date order: {{tag-notes:10}}

These are similar notes in general, which may have duplicates
from the ones above: {{similar-notes:1}}

This ends the section on useful notes as a background for the
note in question.

Your instructions on what content to add to the note:

{{instructions}}
")
#+end_src

When this is filled, it is done in the context of a provider, which has a known
context size (via ~llm-chat-token-limit~).  Care is taken to not overfill the
context, which is checked as it is filled via ~llm-count-tokens~.  We usually want
to not fill the whole context, but instead leave room for the chat and
subsequent terms.  The variable ~llm-prompt-default-max-pct~ controls how much of
the context window we want to fill.  The way we estimate the number of tokens
used is quick but inaccurate, so limiting to less than the maximum context size
is useful for guarding against a miscount leading to an error calling the LLM
due to too many tokens.  If you want to have a hard limit as well that doesn't
depend on the context window size, you can use ~llm-prompt-default-max-tokens~.
We will use the minimum of either value.

Variables are enclosed in double curly braces, like this: ={{instructions}}=.
They can just be the variable, or they can also denote a number of tickets, like
so: ={{tag-notes:10}}=.  Tickets should be thought of like lottery tickets, where
the prize is a single round of context filling for the variable.  So the
variable =tag-notes= gets 10 tickets for a drawing.  Anything else where tickets
are unspecified (unless it is just a single variable, which will be explained
below) will get a number of tickets equal to the total number of specified
tickets.  So if you have two variables, one with 1 ticket, one with 10 tickets,
one will be filled 10 times more than the other.  If you have two variables, one
with 1 ticket, one unspecified, the unspecified one will get 1 ticket, so each
will have an even change to get filled.  If no variable has tickets specified,
each will get an equal chance.  If you have one variable, it could have any
number of tickets, but the result would be the same, since it would win every
round.  This algorithm is the contribution of David Petrou.

The above is true of variables that are to be filled with a sequence of possible
values.  A lot of LLM context filling is like this.  In the above example,
={{similar-notes}}= is a retrieval based on a similarity score.  It will continue
to fill items from most similar to least similar, which is going to return
almost everything the ekg app stores.  We want to retrieve only as needed.
Because of this, the =llm-prompt= module takes in /generators/ to supply each
variable.  However, a plain list is also acceptable, as is a single value.  Any
single value will not enter into the ticket system, but rather be prefilled
before any tickets are used.

Values supplied in either the list or generators can be the values themselves,
or conses.  If a cons, the variable to fill is the =car= of the cons, and the =cdr=
is the place to fill the new value, =front= or =back=.  The =front= is the default:
new values will be appended to the end.  =back= will add new values to the start
of the filled text for the variable instead.

So, to illustrate with this example, here's how the prompt will be filled:

  1. First, the ={{tags}}= and ={{instructions}}= will be filled first.  This will
     happen regardless before we check the context size, so the module assumes
     that these will be small and not blow up the context.
  2. Check the context size we want to use (~llm-prompt-default-max-pct~
     multiplied by ~llm-chat-token-limit~) and exit if exceeded.
  3. Run a lottery with all tickets and choose one of the remaining variables to
     fill.
  4. If the variable won't make the text too large, fill the variable with one
     entry retrieved from a supplied generator, otherwise ignore.  These are
     values are not conses, so values will be appended to the end of the
     generated text for each variable (so a new variable generated for tags will
     append after other generated tags but before the subsequent "and" in the
     text.
  5. Goto 2

  The prompt can be filled two ways, one using predefined prompt template
  (~llm-defprompt~ and ~llm-prompt-fill~), the other using a prompt template that is
  passed in (~llm-prompt-fill-text~).

  #+begin_src emacs-lisp
  (llm-defprompt my-prompt "My name is {{name}} and I'm here's to say {{messages}}")

  (llm-prompt-fill 'my-prompt my-llm-provider :name "Pat" :messages #'my-message-retriever)

  (iter-defun my-message-retriever ()
    "Return the messages I like to say."
    (my-message-reset-messages)
    (while (my-has-next-message)
      (iter-yield (my-get-next-message))))
  #+end_src

  Alternatively, you can just fill it directly:
  #+begin_src emacs-lisp
  (llm-prompt-fill-text "Hi, I'm {{name}} and I'm here to say {{messages}}"
                        :name "John" :messages #'my-message-retriever)
  #+end_src

  As you can see in the examples, the variable values are passed in with matching keys.

* Contributions
If you are interested in creating a provider, please send a pull request, or open a bug.  This library is part of GNU ELPA, so any major provider that we include in this module needs to be written by someone with FSF papers.  However, you can always write a module and put it on a different package archive, such as MELPA.<|MERGE_RESOLUTION|>--- conflicted
+++ resolved
@@ -171,22 +171,12 @@
 : {"num":195}
 
 #+begin_src emacs-lisp
-<<<<<<< HEAD
-(llm-chat my-provider
-          (llm-make-chat-prompt
-           "Which editor is hard to quit?  Return the result as JSON."
-           :response-format
-           '(:type object :properties (:editor (:enum ("emacs" "vi" "vscode"))
-                                               :authors (:type array :items (:type string)))
-                   :required (editor authors))))
-=======
 (llm-chat my-provider (llm-make-chat-prompt
                                 "Which editor is hard to quit?  Return the result as JSON."
                                 :response-format
                                 '(:type object :properties (:editor (:enum ["emacs" "vi" "vscode"])
                                                                     :authors (:type "array" :items (:type "string")))
                                         :required ["editor" "authors"])))
->>>>>>> 1d225080
 #+end_src
 
 #+RESULTS:
@@ -218,71 +208,6 @@
 4. The LLM will return with a text response based on the initial prompt and the results of the tool use.
 5. The client can now can continue the conversation.
 
-<<<<<<< HEAD
-This basic structure is useful because it can guarantee a well-structured output
-(if the LLM does decide to call the function). *Not every LLM can handle function
-calling, and those that do not will ignore the functions entirely*. The function
-=llm-capabilities= will return a list with =function-calls= in it if the LLM
-supports function calls. Right now only Gemini, Vertex, Claude, and Open AI
-support function calling. Ollama should get function calling soon. However, even
-for LLMs that handle function calling, there is a fair bit of difference in the
-capabilities. Right now, it is possible to write function calls that succeed in
-Open AI but cause errors in Gemini, because Gemini does not appear to handle
-functions that have types that contain other types.  So client programs are
-advised for right now to keep function to simple types.
-
-The way to call functions is to attach a list of functions to the
-=llm-function-call= slot in the prompt. This is a list of =llm-function-call=
-structs, which takes a function, a name, a description, and a list of
-=llm-function-arg= structs. The docstrings give an explanation of the format.
-
-The various chat APIs will execute the functions defined in =llm-function-call=
-with the arguments supplied by the LLM. Instead of returning (or passing to a
-callback) a string, instead an alist will be returned of function names and
-return values.
-
-#+begin_src emacs-lisp
-(llm-chat-async
- my-llm-provider
- (llm-make-chat-prompt
-  "What is the capital of France?"
-  :tools
-  (list (llm-make-tool
-         :function
-         (lambda (callback result)
-           ;; In this example function the assumption is that the
-           ;; callback will be called after processing the result is
-           ;; complete.
-           (notify-user-of-capital result callback))
-         :name "capital_of_country"
-         :description "Get the capital of a country."
-         :args '((:name "country"
-                        :description "The country whose capital to look up."
-                        :type string))
-         :async t)))
- ;; We don't care about the result returned in this example.
- #'identity
- (lambda (_ err) (error "Failed to get capital: %s" err)))
-#+end_src
-
-After sending a function call, the client could use the result, but if you want
-to proceed with the conversation, or get a textual response that accompany the
-function you should just send the prompt back with no modifications.  This is
-because the LLM gives the function call to make as a response, and then expects
-to get back the results of that function call.  The results were already
-executed at the end of the previous call, which also stores the result of that
-execution in the prompt.  This is why it should be sent back without further
-modifications.
-
-Be aware that there is no gaurantee that the function will be called correctly.
-While the LLMs mostly get this right, they are trained on Javascript functions,
-so imitating Javascript names is recommended. So, "write_email" is a better name
-for a function than "write-email".
-
-Examples can be found in =llm-tester=. There is also a function call to generate
-function calls from existing elisp functions in
-=utilities/elisp-to-function-call.el=.
-=======
 This basic structure is useful because it can guarantee a well-structured output (if the LLM does decide to use the tool). *Not every LLM can handle tool use, and those that do not will ignore the tools entirely*. The function =llm-capabilities= will return a list with =tool-use= in it if the LLM supports tool use. Right now only Gemini, Vertex, Claude, and Open AI support tool use.  However, even for LLMs that handle tool use, there is sometimes a difference in the capabilities. Right now, it is possible to write tools that succeed in Open AI but cause errors in Gemini, because Gemini does not appear to handle tools that have types that contain other types.  So client programs are advised for right now to keep function to simple types.
 
 The way to call functions is to attach a list of functions to the =tools= slot in the prompt. This is a list of =llm-tool= structs, which is a tool that is an elisp function, with a name, a description, and a list of arguments. The docstrings give an explanation of the format.  An example is:
@@ -305,6 +230,15 @@
           :async t))))
 #+end_src
 
+After sending a function call, the client could use the result, but if you want
+to proceed with the conversation, or get a textual response that accompany the
+function you should just send the prompt back with no modifications.  This is
+because the LLM gives the function call to make as a response, and then expects
+to get back the results of that function call.  The results were already
+executed at the end of the previous call, which also stores the result of that
+execution in the prompt.  This is why it should be sent back without further
+modifications.
+
 Note that tools have the same arguments and structure as the tool definitions in [[https://github.com/karthink/gptel][GTPel]].
 
 The various chat APIs will execute the functions defined in =tools= slot with the arguments supplied by the LLM. The chat functions will, Instead of returning (or passing to a callback) a string, instead a list will be returned of tool names and return values.  This is not technically an alist because the same tool might be used several times, so the =car= can be equivalent.
@@ -314,7 +248,6 @@
 Be aware that there is no gaurantee that the tool will be called correctly.  While the LLMs mostly get this right, they are trained on Javascript functions, so imitating Javascript names is recommended. So, "write_email" is a better name for a function than "write-email".
 
 Examples can be found in =llm-tester=. There is also a function call to generate function calls from existing elisp functions in =utilities/elisp-to-tool.el=.
->>>>>>> 1d225080
 ** Media input
 *Note:  media input functionality is currently alpha quality.  If you want to use it, please watch the =llm= [[https://github.com/ahyatt/llm/discussions][discussions]] for any announcements about changes.*
 
